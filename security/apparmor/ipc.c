--- conflicted
+++ resolved
@@ -21,29 +21,6 @@
 #include "include/policy.h"
 #include "include/ipc.h"
 #include "include/sig_names.h"
-
-/**
- * audit_ptrace_mask - convert mask to permission string
- * @buffer: buffer to write string to (NOT NULL)
- * @mask: permission mask to convert
- */
-static void audit_ptrace_mask(struct audit_buffer *ab, u32 mask)
-{
-	switch (mask) {
-	case MAY_READ:
-		audit_log_string(ab, "read");
-		break;
-	case MAY_WRITE:
-		audit_log_string(ab, "trace");
-		break;
-	case AA_MAY_BE_READ:
-		audit_log_string(ab, "readby");
-		break;
-	case AA_MAY_BE_TRACED:
-		audit_log_string(ab, "tracedby");
-		break;
-	}
-}
 
 /**
  * audit_ptrace_mask - convert mask to permission string
@@ -98,54 +75,6 @@
 	if (profile_unconfined(profile) ||
 	    !PROFILE_MEDIATES(profile, AA_CLASS_PTRACE))
 		return 0;
-<<<<<<< HEAD
-
-	aad(sa)->peer = &peer->label;
-	aa_profile_match_label(profile, &peer->label, AA_CLASS_PTRACE, request,
-			       &perms);
-	aa_apply_modes_to_perms(profile, &perms);
-	return aa_check_perms(profile, &perms, request, sa, audit_ptrace_cb);
-}
-
-static int cross_ptrace_perm(struct aa_profile *tracer,
-			     struct aa_profile *tracee, u32 request,
-			     struct common_audit_data *sa)
-{
-	if (PROFILE_MEDIATES(tracer, AA_CLASS_PTRACE))
-		return xcheck(profile_ptrace_perm(tracer, tracee, request, sa),
-			      profile_ptrace_perm(tracee, tracer,
-						  request << PTRACE_PERM_SHIFT,
-						  sa));
-	/* policy uses the old style capability check for ptrace */
-	if (profile_unconfined(tracer) || tracer == tracee)
-		return 0;
-
-	aad(sa)->label = &tracer->label;
-	aad(sa)->peer = &tracee->label;
-	aad(sa)->request = 0;
-	aad(sa)->error = aa_capable(&tracer->label, CAP_SYS_PTRACE, 1);
-
-	return aa_audit(AUDIT_APPARMOR_AUTO, tracer, sa, audit_ptrace_cb);
-}
-
-/**
- * aa_may_ptrace - test if tracer task can trace the tracee
- * @tracer: label of the task doing the tracing  (NOT NULL)
- * @tracee: task label to be traced
- * @request: permission request
- *
- * Returns: %0 else error code if permission denied or error
- */
-int aa_may_ptrace(struct aa_label *tracer, struct aa_label *tracee,
-		  u32 request)
-{
-	DEFINE_AUDIT_DATA(sa, LSM_AUDIT_DATA_NONE, OP_PTRACE);
-
-	return xcheck_labels_profiles(tracer, tracee, cross_ptrace_perm,
-				      request, &sa);
-}
-
-=======
 
 	aad(sa)->peer = &peer->label;
 	aa_profile_match_label(profile, &peer->label, AA_CLASS_PTRACE, request,
@@ -290,5 +219,4 @@
 	aad(&sa)->signal = map_signal_num(sig);
 	return xcheck_labels_profiles(sender, target, aa_signal_cross_perm,
 				      &sa);
-}
->>>>>>> bb176f67
+}