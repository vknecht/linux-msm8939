--- conflicted
+++ resolved
@@ -214,13 +214,10 @@
 	INIT_CK("ep93xx-ohci",		NULL,		&clk_usb_host),
 	INIT_CK("ep93xx-keypad",	NULL,		&clk_keypad),
 	INIT_CK("ep93xx-fb",		NULL,		&clk_video),
-<<<<<<< HEAD
 	INIT_CK("ep93xx-spi.0",		NULL,		&clk_spi),
-=======
 	INIT_CK("ep93xx-i2s",		"mclk",		&clk_i2s_mclk),
 	INIT_CK("ep93xx-i2s",		"sclk",		&clk_i2s_sclk),
 	INIT_CK("ep93xx-i2s",		"lrclk",	&clk_i2s_lrclk),
->>>>>>> ed67ea82
 	INIT_CK(NULL,			"pwm_clk",	&clk_pwm),
 	INIT_CK(NULL,			"m2p0",		&clk_m2p0),
 	INIT_CK(NULL,			"m2p1",		&clk_m2p1),
