--- conflicted
+++ resolved
@@ -219,13 +219,9 @@
  * have to worry about atomic accesses.
  */
 #define TS_COMPAT		0x0002	/* 32bit syscall active (64BIT)*/
-<<<<<<< HEAD
-=======
 #ifdef CONFIG_COMPAT
 #define TS_I386_REGS_POKED	0x0004	/* regs poked by 32-bit ptracer */
 #endif
-#define TS_RESTORE_SIGMASK	0x0008	/* restore signal mask in do_signal() */
->>>>>>> f7d66562
 
 #ifndef __ASSEMBLY__
 
