--- conflicted
+++ resolved
@@ -242,10 +242,7 @@
 static int stm32_dfsdm_probe(struct platform_device *pdev)
 {
 	struct dfsdm_priv *priv;
-<<<<<<< HEAD
 	const struct of_device_id *of_id;
-=======
->>>>>>> 1175d0f9
 	const struct stm32_dfsdm_dev_data *dev_data;
 	struct stm32_dfsdm *dfsdm;
 	int ret;
@@ -256,15 +253,7 @@
 
 	priv->pdev = pdev;
 
-<<<<<<< HEAD
-	of_id = of_match_node(stm32_dfsdm_of_match, pdev->dev.of_node);
-	if (!of_id->data) {
-		dev_err(&pdev->dev, "Data associated to device is missing\n");
-		return -EINVAL;
-	}
-=======
 	dev_data = of_device_get_match_data(&pdev->dev);
->>>>>>> 1175d0f9
 
 	dfsdm = &priv->dfsdm;
 	dfsdm->fl_list = devm_kcalloc(&pdev->dev, dev_data->num_filters,
