/*
 *  acpi_thermal.c - ACPI Thermal Zone Driver ($Revision: 41 $)
 *
 *  Copyright (C) 2001, 2002 Andy Grover <andrew.grover@intel.com>
 *  Copyright (C) 2001, 2002 Paul Diefenbaugh <paul.s.diefenbaugh@intel.com>
 *
 * ~~~~~~~~~~~~~~~~~~~~~~~~~~~~~~~~~~~~~~~~~~~~~~~~~~~~~~~~~~~~~~~~~~~~~~~~~~
 *
 *  This program is free software; you can redistribute it and/or modify
 *  it under the terms of the GNU General Public License as published by
 *  the Free Software Foundation; either version 2 of the License, or (at
 *  your option) any later version.
 *
 *  This program is distributed in the hope that it will be useful, but
 *  WITHOUT ANY WARRANTY; without even the implied warranty of
 *  MERCHANTABILITY or FITNESS FOR A PARTICULAR PURPOSE.  See the GNU
 *  General Public License for more details.
 *
 *  You should have received a copy of the GNU General Public License along
 *  with this program; if not, write to the Free Software Foundation, Inc.,
 *  59 Temple Place, Suite 330, Boston, MA 02111-1307 USA.
 *
 * ~~~~~~~~~~~~~~~~~~~~~~~~~~~~~~~~~~~~~~~~~~~~~~~~~~~~~~~~~~~~~~~~~~~~~~~~~~
 *
 *  This driver fully implements the ACPI thermal policy as described in the
 *  ACPI 2.0 Specification.
 *
 *  TBD: 1. Implement passive cooling hysteresis.
 *       2. Enhance passive cooling (CPU) states/limit interface to support
 *          concepts of 'multiple limiters', upper/lower limits, etc.
 *
 */

#include <linux/kernel.h>
#include <linux/module.h>
#include <linux/dmi.h>
#include <linux/init.h>
#include <linux/slab.h>
#include <linux/types.h>
#include <linux/jiffies.h>
#include <linux/kmod.h>
#include <linux/reboot.h>
#include <linux/device.h>
#include <asm/uaccess.h>
#include <linux/thermal.h>
#include <acpi/acpi_bus.h>
#include <acpi/acpi_drivers.h>

#define PREFIX "ACPI: "

#define ACPI_THERMAL_CLASS		"thermal_zone"
#define ACPI_THERMAL_DEVICE_NAME	"Thermal Zone"
#define ACPI_THERMAL_FILE_STATE		"state"
#define ACPI_THERMAL_FILE_TEMPERATURE	"temperature"
#define ACPI_THERMAL_FILE_TRIP_POINTS	"trip_points"
#define ACPI_THERMAL_FILE_COOLING_MODE	"cooling_mode"
#define ACPI_THERMAL_FILE_POLLING_FREQ	"polling_frequency"
#define ACPI_THERMAL_NOTIFY_TEMPERATURE	0x80
#define ACPI_THERMAL_NOTIFY_THRESHOLDS	0x81
#define ACPI_THERMAL_NOTIFY_DEVICES	0x82
#define ACPI_THERMAL_NOTIFY_CRITICAL	0xF0
#define ACPI_THERMAL_NOTIFY_HOT		0xF1
#define ACPI_THERMAL_MODE_ACTIVE	0x00

#define ACPI_THERMAL_MAX_ACTIVE	10
#define ACPI_THERMAL_MAX_LIMIT_STR_LEN 65

#define _COMPONENT		ACPI_THERMAL_COMPONENT
ACPI_MODULE_NAME("thermal");

MODULE_AUTHOR("Paul Diefenbaugh");
MODULE_DESCRIPTION("ACPI Thermal Zone Driver");
MODULE_LICENSE("GPL");

static int act;
module_param(act, int, 0644);
MODULE_PARM_DESC(act, "Disable or override all lowest active trip points.");

static int crt;
module_param(crt, int, 0644);
MODULE_PARM_DESC(crt, "Disable or lower all critical trip points.");

static int tzp;
module_param(tzp, int, 0444);
MODULE_PARM_DESC(tzp, "Thermal zone polling frequency, in 1/10 seconds.");

static int nocrt;
module_param(nocrt, int, 0);
MODULE_PARM_DESC(nocrt, "Set to take no action upon ACPI thermal zone critical trips points.");

static int off;
module_param(off, int, 0);
MODULE_PARM_DESC(off, "Set to disable ACPI thermal support.");

static int psv;
module_param(psv, int, 0644);
MODULE_PARM_DESC(psv, "Disable or override all passive trip points.");

static int acpi_thermal_add(struct acpi_device *device);
static int acpi_thermal_remove(struct acpi_device *device, int type);
static void acpi_thermal_notify(struct acpi_device *device, u32 event);

static const struct acpi_device_id  thermal_device_ids[] = {
	{ACPI_THERMAL_HID, 0},
	{"", 0},
};
MODULE_DEVICE_TABLE(acpi, thermal_device_ids);

<<<<<<< HEAD
static int acpi_thermal_resume(struct device *dev);
=======
#ifdef CONFIG_PM_SLEEP
static int acpi_thermal_resume(struct device *dev);
#endif
>>>>>>> 985b11fa
static SIMPLE_DEV_PM_OPS(acpi_thermal_pm, NULL, acpi_thermal_resume);

static struct acpi_driver acpi_thermal_driver = {
	.name = "thermal",
	.class = ACPI_THERMAL_CLASS,
	.ids = thermal_device_ids,
	.ops = {
		.add = acpi_thermal_add,
		.remove = acpi_thermal_remove,
		.notify = acpi_thermal_notify,
		},
	.drv.pm = &acpi_thermal_pm,
};

struct acpi_thermal_state {
	u8 critical:1;
	u8 hot:1;
	u8 passive:1;
	u8 active:1;
	u8 reserved:4;
	int active_index;
};

struct acpi_thermal_state_flags {
	u8 valid:1;
	u8 enabled:1;
	u8 reserved:6;
};

struct acpi_thermal_critical {
	struct acpi_thermal_state_flags flags;
	unsigned long temperature;
};

struct acpi_thermal_hot {
	struct acpi_thermal_state_flags flags;
	unsigned long temperature;
};

struct acpi_thermal_passive {
	struct acpi_thermal_state_flags flags;
	unsigned long temperature;
	unsigned long tc1;
	unsigned long tc2;
	unsigned long tsp;
	struct acpi_handle_list devices;
};

struct acpi_thermal_active {
	struct acpi_thermal_state_flags flags;
	unsigned long temperature;
	struct acpi_handle_list devices;
};

struct acpi_thermal_trips {
	struct acpi_thermal_critical critical;
	struct acpi_thermal_hot hot;
	struct acpi_thermal_passive passive;
	struct acpi_thermal_active active[ACPI_THERMAL_MAX_ACTIVE];
};

struct acpi_thermal_flags {
	u8 cooling_mode:1;	/* _SCP */
	u8 devices:1;		/* _TZD */
	u8 reserved:6;
};

struct acpi_thermal {
	struct acpi_device * device;
	acpi_bus_id name;
	unsigned long temperature;
	unsigned long last_temperature;
	unsigned long polling_frequency;
	volatile u8 zombie;
	struct acpi_thermal_flags flags;
	struct acpi_thermal_state state;
	struct acpi_thermal_trips trips;
	struct acpi_handle_list devices;
	struct thermal_zone_device *thermal_zone;
	int tz_enabled;
	int kelvin_offset;
	struct mutex lock;
};

/* --------------------------------------------------------------------------
                             Thermal Zone Management
   -------------------------------------------------------------------------- */

static int acpi_thermal_get_temperature(struct acpi_thermal *tz)
{
	acpi_status status = AE_OK;
	unsigned long long tmp;

	if (!tz)
		return -EINVAL;

	tz->last_temperature = tz->temperature;

	status = acpi_evaluate_integer(tz->device->handle, "_TMP", NULL, &tmp);
	if (ACPI_FAILURE(status))
		return -ENODEV;

	tz->temperature = tmp;
	ACPI_DEBUG_PRINT((ACPI_DB_INFO, "Temperature is %lu dK\n",
			  tz->temperature));

	return 0;
}

static int acpi_thermal_get_polling_frequency(struct acpi_thermal *tz)
{
	acpi_status status = AE_OK;
	unsigned long long tmp;

	if (!tz)
		return -EINVAL;

	status = acpi_evaluate_integer(tz->device->handle, "_TZP", NULL, &tmp);
	if (ACPI_FAILURE(status))
		return -ENODEV;

	tz->polling_frequency = tmp;
	ACPI_DEBUG_PRINT((ACPI_DB_INFO, "Polling frequency is %lu dS\n",
			  tz->polling_frequency));

	return 0;
}

static int acpi_thermal_set_cooling_mode(struct acpi_thermal *tz, int mode)
{
	acpi_status status = AE_OK;
	union acpi_object arg0 = { ACPI_TYPE_INTEGER };
	struct acpi_object_list arg_list = { 1, &arg0 };
	acpi_handle handle = NULL;


	if (!tz)
		return -EINVAL;

	status = acpi_get_handle(tz->device->handle, "_SCP", &handle);
	if (ACPI_FAILURE(status)) {
		ACPI_DEBUG_PRINT((ACPI_DB_INFO, "_SCP not present\n"));
		return -ENODEV;
	}

	arg0.integer.value = mode;

	status = acpi_evaluate_object(handle, NULL, &arg_list, NULL);
	if (ACPI_FAILURE(status))
		return -ENODEV;

	return 0;
}

#define ACPI_TRIPS_CRITICAL	0x01
#define ACPI_TRIPS_HOT		0x02
#define ACPI_TRIPS_PASSIVE	0x04
#define ACPI_TRIPS_ACTIVE	0x08
#define ACPI_TRIPS_DEVICES	0x10

#define ACPI_TRIPS_REFRESH_THRESHOLDS	(ACPI_TRIPS_PASSIVE | ACPI_TRIPS_ACTIVE)
#define ACPI_TRIPS_REFRESH_DEVICES	ACPI_TRIPS_DEVICES

#define ACPI_TRIPS_INIT      (ACPI_TRIPS_CRITICAL | ACPI_TRIPS_HOT |	\
			      ACPI_TRIPS_PASSIVE | ACPI_TRIPS_ACTIVE |	\
			      ACPI_TRIPS_DEVICES)

/*
 * This exception is thrown out in two cases:
 * 1.An invalid trip point becomes invalid or a valid trip point becomes invalid
 *   when re-evaluating the AML code.
 * 2.TODO: Devices listed in _PSL, _ALx, _TZD may change.
 *   We need to re-bind the cooling devices of a thermal zone when this occurs.
 */
#define ACPI_THERMAL_TRIPS_EXCEPTION(flags, str)	\
do {	\
	if (flags != ACPI_TRIPS_INIT)	\
		ACPI_EXCEPTION((AE_INFO, AE_ERROR,	\
		"ACPI thermal trip point %s changed\n"	\
		"Please send acpidump to linux-acpi@vger.kernel.org\n", str)); \
} while (0)

static int acpi_thermal_trips_update(struct acpi_thermal *tz, int flag)
{
	acpi_status status = AE_OK;
	unsigned long long tmp;
	struct acpi_handle_list devices;
	int valid = 0;
	int i;

	/* Critical Shutdown */
	if (flag & ACPI_TRIPS_CRITICAL) {
		status = acpi_evaluate_integer(tz->device->handle,
				"_CRT", NULL, &tmp);
		tz->trips.critical.temperature = tmp;
		/*
		 * Treat freezing temperatures as invalid as well; some
		 * BIOSes return really low values and cause reboots at startup.
		 * Below zero (Celsius) values clearly aren't right for sure..
		 * ... so lets discard those as invalid.
		 */
		if (ACPI_FAILURE(status)) {
			tz->trips.critical.flags.valid = 0;
			ACPI_DEBUG_PRINT((ACPI_DB_INFO,
					  "No critical threshold\n"));
		} else if (tmp <= 2732) {
			printk(KERN_WARNING FW_BUG "Invalid critical threshold "
			       "(%llu)\n", tmp);
			tz->trips.critical.flags.valid = 0;
		} else {
			tz->trips.critical.flags.valid = 1;
			ACPI_DEBUG_PRINT((ACPI_DB_INFO,
					  "Found critical threshold [%lu]\n",
					  tz->trips.critical.temperature));
		}
		if (tz->trips.critical.flags.valid == 1) {
			if (crt == -1) {
				tz->trips.critical.flags.valid = 0;
			} else if (crt > 0) {
				unsigned long crt_k = CELSIUS_TO_KELVIN(crt);
				/*
				 * Allow override critical threshold
				 */
				if (crt_k > tz->trips.critical.temperature)
					printk(KERN_WARNING PREFIX
						"Critical threshold %d C\n", crt);
				tz->trips.critical.temperature = crt_k;
			}
		}
	}

	/* Critical Sleep (optional) */
	if (flag & ACPI_TRIPS_HOT) {
		status = acpi_evaluate_integer(tz->device->handle,
				"_HOT", NULL, &tmp);
		if (ACPI_FAILURE(status)) {
			tz->trips.hot.flags.valid = 0;
			ACPI_DEBUG_PRINT((ACPI_DB_INFO,
					"No hot threshold\n"));
		} else {
			tz->trips.hot.temperature = tmp;
			tz->trips.hot.flags.valid = 1;
			ACPI_DEBUG_PRINT((ACPI_DB_INFO,
					"Found hot threshold [%lu]\n",
					tz->trips.critical.temperature));
		}
	}

	/* Passive (optional) */
	if (((flag & ACPI_TRIPS_PASSIVE) && tz->trips.passive.flags.valid) ||
		(flag == ACPI_TRIPS_INIT)) {
		valid = tz->trips.passive.flags.valid;
		if (psv == -1) {
			status = AE_SUPPORT;
		} else if (psv > 0) {
			tmp = CELSIUS_TO_KELVIN(psv);
			status = AE_OK;
		} else {
			status = acpi_evaluate_integer(tz->device->handle,
				"_PSV", NULL, &tmp);
		}

		if (ACPI_FAILURE(status))
			tz->trips.passive.flags.valid = 0;
		else {
			tz->trips.passive.temperature = tmp;
			tz->trips.passive.flags.valid = 1;
			if (flag == ACPI_TRIPS_INIT) {
				status = acpi_evaluate_integer(
						tz->device->handle, "_TC1",
						NULL, &tmp);
				if (ACPI_FAILURE(status))
					tz->trips.passive.flags.valid = 0;
				else
					tz->trips.passive.tc1 = tmp;
				status = acpi_evaluate_integer(
						tz->device->handle, "_TC2",
						NULL, &tmp);
				if (ACPI_FAILURE(status))
					tz->trips.passive.flags.valid = 0;
				else
					tz->trips.passive.tc2 = tmp;
				status = acpi_evaluate_integer(
						tz->device->handle, "_TSP",
						NULL, &tmp);
				if (ACPI_FAILURE(status))
					tz->trips.passive.flags.valid = 0;
				else
					tz->trips.passive.tsp = tmp;
			}
		}
	}
	if ((flag & ACPI_TRIPS_DEVICES) && tz->trips.passive.flags.valid) {
		memset(&devices, 0, sizeof(struct acpi_handle_list));
		status = acpi_evaluate_reference(tz->device->handle, "_PSL",
							NULL, &devices);
		if (ACPI_FAILURE(status)) {
			printk(KERN_WARNING PREFIX
				"Invalid passive threshold\n");
			tz->trips.passive.flags.valid = 0;
		}
		else
			tz->trips.passive.flags.valid = 1;

		if (memcmp(&tz->trips.passive.devices, &devices,
				sizeof(struct acpi_handle_list))) {
			memcpy(&tz->trips.passive.devices, &devices,
				sizeof(struct acpi_handle_list));
			ACPI_THERMAL_TRIPS_EXCEPTION(flag, "device");
		}
	}
	if ((flag & ACPI_TRIPS_PASSIVE) || (flag & ACPI_TRIPS_DEVICES)) {
		if (valid != tz->trips.passive.flags.valid)
				ACPI_THERMAL_TRIPS_EXCEPTION(flag, "state");
	}

	/* Active (optional) */
	for (i = 0; i < ACPI_THERMAL_MAX_ACTIVE; i++) {
		char name[5] = { '_', 'A', 'C', ('0' + i), '\0' };
		valid = tz->trips.active[i].flags.valid;

		if (act == -1)
			break; /* disable all active trip points */

		if ((flag == ACPI_TRIPS_INIT) || ((flag & ACPI_TRIPS_ACTIVE) &&
			tz->trips.active[i].flags.valid)) {
			status = acpi_evaluate_integer(tz->device->handle,
							name, NULL, &tmp);
			if (ACPI_FAILURE(status)) {
				tz->trips.active[i].flags.valid = 0;
				if (i == 0)
					break;
				if (act <= 0)
					break;
				if (i == 1)
					tz->trips.active[0].temperature =
						CELSIUS_TO_KELVIN(act);
				else
					/*
					 * Don't allow override higher than
					 * the next higher trip point
					 */
					tz->trips.active[i - 1].temperature =
						(tz->trips.active[i - 2].temperature <
						CELSIUS_TO_KELVIN(act) ?
						tz->trips.active[i - 2].temperature :
						CELSIUS_TO_KELVIN(act));
				break;
			} else {
				tz->trips.active[i].temperature = tmp;
				tz->trips.active[i].flags.valid = 1;
			}
		}

		name[2] = 'L';
		if ((flag & ACPI_TRIPS_DEVICES) && tz->trips.active[i].flags.valid ) {
			memset(&devices, 0, sizeof(struct acpi_handle_list));
			status = acpi_evaluate_reference(tz->device->handle,
						name, NULL, &devices);
			if (ACPI_FAILURE(status)) {
				printk(KERN_WARNING PREFIX
					"Invalid active%d threshold\n", i);
				tz->trips.active[i].flags.valid = 0;
			}
			else
				tz->trips.active[i].flags.valid = 1;

			if (memcmp(&tz->trips.active[i].devices, &devices,
					sizeof(struct acpi_handle_list))) {
				memcpy(&tz->trips.active[i].devices, &devices,
					sizeof(struct acpi_handle_list));
				ACPI_THERMAL_TRIPS_EXCEPTION(flag, "device");
			}
		}
		if ((flag & ACPI_TRIPS_ACTIVE) || (flag & ACPI_TRIPS_DEVICES))
			if (valid != tz->trips.active[i].flags.valid)
				ACPI_THERMAL_TRIPS_EXCEPTION(flag, "state");

		if (!tz->trips.active[i].flags.valid)
			break;
	}

	if (flag & ACPI_TRIPS_DEVICES) {
		memset(&devices, 0, sizeof(struct acpi_handle_list));
		status = acpi_evaluate_reference(tz->device->handle, "_TZD",
						NULL, &devices);
		if (memcmp(&tz->devices, &devices,
				sizeof(struct acpi_handle_list))) {
			memcpy(&tz->devices, &devices,
				sizeof(struct acpi_handle_list));
			ACPI_THERMAL_TRIPS_EXCEPTION(flag, "device");
		}
	}

	return 0;
}

static int acpi_thermal_get_trip_points(struct acpi_thermal *tz)
{
	int i, valid, ret = acpi_thermal_trips_update(tz, ACPI_TRIPS_INIT);

	if (ret)
		return ret;

	valid = tz->trips.critical.flags.valid |
		tz->trips.hot.flags.valid |
		tz->trips.passive.flags.valid;

	for (i = 0; i < ACPI_THERMAL_MAX_ACTIVE; i++)
		valid |= tz->trips.active[i].flags.valid;

	if (!valid) {
		printk(KERN_WARNING FW_BUG "No valid trip found\n");
		return -ENODEV;
	}
	return 0;
}

static void acpi_thermal_check(void *data)
{
	struct acpi_thermal *tz = data;

	thermal_zone_device_update(tz->thermal_zone);
}

/* sys I/F for generic thermal sysfs support */
#define KELVIN_TO_MILLICELSIUS(t, off) (((t) - (off)) * 100)

static int thermal_get_temp(struct thermal_zone_device *thermal,
			    unsigned long *temp)
{
	struct acpi_thermal *tz = thermal->devdata;
	int result;

	if (!tz)
		return -EINVAL;

	result = acpi_thermal_get_temperature(tz);
	if (result)
		return result;

	*temp = KELVIN_TO_MILLICELSIUS(tz->temperature, tz->kelvin_offset);
	return 0;
}

static int thermal_get_mode(struct thermal_zone_device *thermal,
				enum thermal_device_mode *mode)
{
	struct acpi_thermal *tz = thermal->devdata;

	if (!tz)
		return -EINVAL;

	*mode = tz->tz_enabled ? THERMAL_DEVICE_ENABLED :
		THERMAL_DEVICE_DISABLED;

	return 0;
}

static int thermal_set_mode(struct thermal_zone_device *thermal,
				enum thermal_device_mode mode)
{
	struct acpi_thermal *tz = thermal->devdata;
	int enable;

	if (!tz)
		return -EINVAL;

	/*
	 * enable/disable thermal management from ACPI thermal driver
	 */
	if (mode == THERMAL_DEVICE_ENABLED)
		enable = 1;
	else if (mode == THERMAL_DEVICE_DISABLED)
		enable = 0;
	else
		return -EINVAL;

	if (enable != tz->tz_enabled) {
		tz->tz_enabled = enable;
		ACPI_DEBUG_PRINT((ACPI_DB_INFO,
			"%s kernel ACPI thermal control\n",
			tz->tz_enabled ? "Enable" : "Disable"));
		acpi_thermal_check(tz);
	}
	return 0;
}

static int thermal_get_trip_type(struct thermal_zone_device *thermal,
				 int trip, enum thermal_trip_type *type)
{
	struct acpi_thermal *tz = thermal->devdata;
	int i;

	if (!tz || trip < 0)
		return -EINVAL;

	if (tz->trips.critical.flags.valid) {
		if (!trip) {
			*type = THERMAL_TRIP_CRITICAL;
			return 0;
		}
		trip--;
	}

	if (tz->trips.hot.flags.valid) {
		if (!trip) {
			*type = THERMAL_TRIP_HOT;
			return 0;
		}
		trip--;
	}

	if (tz->trips.passive.flags.valid) {
		if (!trip) {
			*type = THERMAL_TRIP_PASSIVE;
			return 0;
		}
		trip--;
	}

	for (i = 0; i < ACPI_THERMAL_MAX_ACTIVE &&
		tz->trips.active[i].flags.valid; i++) {
		if (!trip) {
			*type = THERMAL_TRIP_ACTIVE;
			return 0;
		}
		trip--;
	}

	return -EINVAL;
}

static int thermal_get_trip_temp(struct thermal_zone_device *thermal,
				 int trip, unsigned long *temp)
{
	struct acpi_thermal *tz = thermal->devdata;
	int i;

	if (!tz || trip < 0)
		return -EINVAL;

	if (tz->trips.critical.flags.valid) {
		if (!trip) {
			*temp = KELVIN_TO_MILLICELSIUS(
				tz->trips.critical.temperature,
				tz->kelvin_offset);
			return 0;
		}
		trip--;
	}

	if (tz->trips.hot.flags.valid) {
		if (!trip) {
			*temp = KELVIN_TO_MILLICELSIUS(
				tz->trips.hot.temperature,
				tz->kelvin_offset);
			return 0;
		}
		trip--;
	}

	if (tz->trips.passive.flags.valid) {
		if (!trip) {
			*temp = KELVIN_TO_MILLICELSIUS(
				tz->trips.passive.temperature,
				tz->kelvin_offset);
			return 0;
		}
		trip--;
	}

	for (i = 0; i < ACPI_THERMAL_MAX_ACTIVE &&
		tz->trips.active[i].flags.valid; i++) {
		if (!trip) {
			*temp = KELVIN_TO_MILLICELSIUS(
				tz->trips.active[i].temperature,
				tz->kelvin_offset);
			return 0;
		}
		trip--;
	}

	return -EINVAL;
}

static int thermal_get_crit_temp(struct thermal_zone_device *thermal,
				unsigned long *temperature) {
	struct acpi_thermal *tz = thermal->devdata;

	if (tz->trips.critical.flags.valid) {
		*temperature = KELVIN_TO_MILLICELSIUS(
				tz->trips.critical.temperature,
				tz->kelvin_offset);
		return 0;
	} else
		return -EINVAL;
}

static int thermal_notify(struct thermal_zone_device *thermal, int trip,
			   enum thermal_trip_type trip_type)
{
	u8 type = 0;
	struct acpi_thermal *tz = thermal->devdata;

	if (trip_type == THERMAL_TRIP_CRITICAL)
		type = ACPI_THERMAL_NOTIFY_CRITICAL;
	else if (trip_type == THERMAL_TRIP_HOT)
		type = ACPI_THERMAL_NOTIFY_HOT;
	else
		return 0;

	acpi_bus_generate_proc_event(tz->device, type, 1);
	acpi_bus_generate_netlink_event(tz->device->pnp.device_class,
					dev_name(&tz->device->dev), type, 1);

	if (trip_type == THERMAL_TRIP_CRITICAL && nocrt)
		return 1;

	return 0;
}

typedef int (*cb)(struct thermal_zone_device *, int,
		  struct thermal_cooling_device *);
static int acpi_thermal_cooling_device_cb(struct thermal_zone_device *thermal,
					struct thermal_cooling_device *cdev,
					cb action)
{
	struct acpi_device *device = cdev->devdata;
	struct acpi_thermal *tz = thermal->devdata;
	struct acpi_device *dev;
	acpi_status status;
	acpi_handle handle;
	int i;
	int j;
	int trip = -1;
	int result = 0;

	if (tz->trips.critical.flags.valid)
		trip++;

	if (tz->trips.hot.flags.valid)
		trip++;

	if (tz->trips.passive.flags.valid) {
		trip++;
		for (i = 0; i < tz->trips.passive.devices.count;
		    i++) {
			handle = tz->trips.passive.devices.handles[i];
			status = acpi_bus_get_device(handle, &dev);
			if (ACPI_SUCCESS(status) && (dev == device)) {
				result = action(thermal, trip, cdev);
				if (result)
					goto failed;
			}
		}
	}

	for (i = 0; i < ACPI_THERMAL_MAX_ACTIVE; i++) {
		if (!tz->trips.active[i].flags.valid)
			break;
		trip++;
		for (j = 0;
		    j < tz->trips.active[i].devices.count;
		    j++) {
			handle = tz->trips.active[i].devices.handles[j];
			status = acpi_bus_get_device(handle, &dev);
			if (ACPI_SUCCESS(status) && (dev == device)) {
				result = action(thermal, trip, cdev);
				if (result)
					goto failed;
			}
		}
	}

	for (i = 0; i < tz->devices.count; i++) {
		handle = tz->devices.handles[i];
		status = acpi_bus_get_device(handle, &dev);
		if (ACPI_SUCCESS(status) && (dev == device)) {
			result = action(thermal, -1, cdev);
			if (result)
				goto failed;
		}
	}

failed:
	return result;
}

static int
acpi_thermal_bind_cooling_device(struct thermal_zone_device *thermal,
					struct thermal_cooling_device *cdev)
{
	return acpi_thermal_cooling_device_cb(thermal, cdev,
				thermal_zone_bind_cooling_device);
}

static int
acpi_thermal_unbind_cooling_device(struct thermal_zone_device *thermal,
					struct thermal_cooling_device *cdev)
{
	return acpi_thermal_cooling_device_cb(thermal, cdev,
				thermal_zone_unbind_cooling_device);
}

static const struct thermal_zone_device_ops acpi_thermal_zone_ops = {
	.bind = acpi_thermal_bind_cooling_device,
	.unbind	= acpi_thermal_unbind_cooling_device,
	.get_temp = thermal_get_temp,
	.get_mode = thermal_get_mode,
	.set_mode = thermal_set_mode,
	.get_trip_type = thermal_get_trip_type,
	.get_trip_temp = thermal_get_trip_temp,
	.get_crit_temp = thermal_get_crit_temp,
	.notify = thermal_notify,
};

static int acpi_thermal_register_thermal_zone(struct acpi_thermal *tz)
{
	int trips = 0;
	int result;
	acpi_status status;
	int i;

	if (tz->trips.critical.flags.valid)
		trips++;

	if (tz->trips.hot.flags.valid)
		trips++;

	if (tz->trips.passive.flags.valid)
		trips++;

	for (i = 0; i < ACPI_THERMAL_MAX_ACTIVE &&
			tz->trips.active[i].flags.valid; i++, trips++);

	if (tz->trips.passive.flags.valid)
		tz->thermal_zone =
			thermal_zone_device_register("acpitz", trips, 0, tz,
						     &acpi_thermal_zone_ops,
						     tz->trips.passive.tc1,
						     tz->trips.passive.tc2,
						     tz->trips.passive.tsp*100,
						     tz->polling_frequency*100);
	else
		tz->thermal_zone =
			thermal_zone_device_register("acpitz", trips, 0, tz,
						     &acpi_thermal_zone_ops,
						     0, 0, 0,
						     tz->polling_frequency*100);
	if (IS_ERR(tz->thermal_zone))
		return -ENODEV;

	result = sysfs_create_link(&tz->device->dev.kobj,
				   &tz->thermal_zone->device.kobj, "thermal_zone");
	if (result)
		return result;

	result = sysfs_create_link(&tz->thermal_zone->device.kobj,
				   &tz->device->dev.kobj, "device");
	if (result)
		return result;

	status = acpi_attach_data(tz->device->handle,
				  acpi_bus_private_data_handler,
				  tz->thermal_zone);
	if (ACPI_FAILURE(status)) {
		printk(KERN_ERR PREFIX
				"Error attaching device data\n");
		return -ENODEV;
	}

	tz->tz_enabled = 1;

	dev_info(&tz->device->dev, "registered as thermal_zone%d\n",
		 tz->thermal_zone->id);
	return 0;
}

static void acpi_thermal_unregister_thermal_zone(struct acpi_thermal *tz)
{
	sysfs_remove_link(&tz->device->dev.kobj, "thermal_zone");
	sysfs_remove_link(&tz->thermal_zone->device.kobj, "device");
	thermal_zone_device_unregister(tz->thermal_zone);
	tz->thermal_zone = NULL;
	acpi_detach_data(tz->device->handle, acpi_bus_private_data_handler);
}


/* --------------------------------------------------------------------------
                                 Driver Interface
   -------------------------------------------------------------------------- */

static void acpi_thermal_notify(struct acpi_device *device, u32 event)
{
	struct acpi_thermal *tz = acpi_driver_data(device);


	if (!tz)
		return;

	switch (event) {
	case ACPI_THERMAL_NOTIFY_TEMPERATURE:
		acpi_thermal_check(tz);
		break;
	case ACPI_THERMAL_NOTIFY_THRESHOLDS:
		acpi_thermal_trips_update(tz, ACPI_TRIPS_REFRESH_THRESHOLDS);
		acpi_thermal_check(tz);
		acpi_bus_generate_proc_event(device, event, 0);
		acpi_bus_generate_netlink_event(device->pnp.device_class,
						  dev_name(&device->dev), event, 0);
		break;
	case ACPI_THERMAL_NOTIFY_DEVICES:
		acpi_thermal_trips_update(tz, ACPI_TRIPS_REFRESH_DEVICES);
		acpi_thermal_check(tz);
		acpi_bus_generate_proc_event(device, event, 0);
		acpi_bus_generate_netlink_event(device->pnp.device_class,
						  dev_name(&device->dev), event, 0);
		break;
	default:
		ACPI_DEBUG_PRINT((ACPI_DB_INFO,
				  "Unsupported event [0x%x]\n", event));
		break;
	}
}

static int acpi_thermal_get_info(struct acpi_thermal *tz)
{
	int result = 0;


	if (!tz)
		return -EINVAL;

	/* Get trip points [_CRT, _PSV, etc.] (required) */
	result = acpi_thermal_get_trip_points(tz);
	if (result)
		return result;

	/* Get temperature [_TMP] (required) */
	result = acpi_thermal_get_temperature(tz);
	if (result)
		return result;

	/* Set the cooling mode [_SCP] to active cooling (default) */
	result = acpi_thermal_set_cooling_mode(tz, ACPI_THERMAL_MODE_ACTIVE);
	if (!result)
		tz->flags.cooling_mode = 1;

	/* Get default polling frequency [_TZP] (optional) */
	if (tzp)
		tz->polling_frequency = tzp;
	else
		acpi_thermal_get_polling_frequency(tz);

	return 0;
}

/*
 * The exact offset between Kelvin and degree Celsius is 273.15. However ACPI
 * handles temperature values with a single decimal place. As a consequence,
 * some implementations use an offset of 273.1 and others use an offset of
 * 273.2. Try to find out which one is being used, to present the most
 * accurate and visually appealing number.
 *
 * The heuristic below should work for all ACPI thermal zones which have a
 * critical trip point with a value being a multiple of 0.5 degree Celsius.
 */
static void acpi_thermal_guess_offset(struct acpi_thermal *tz)
{
	if (tz->trips.critical.flags.valid &&
	    (tz->trips.critical.temperature % 5) == 1)
		tz->kelvin_offset = 2731;
	else
		tz->kelvin_offset = 2732;
}

static int acpi_thermal_add(struct acpi_device *device)
{
	int result = 0;
	struct acpi_thermal *tz = NULL;


	if (!device)
		return -EINVAL;

	tz = kzalloc(sizeof(struct acpi_thermal), GFP_KERNEL);
	if (!tz)
		return -ENOMEM;

	tz->device = device;
	strcpy(tz->name, device->pnp.bus_id);
	strcpy(acpi_device_name(device), ACPI_THERMAL_DEVICE_NAME);
	strcpy(acpi_device_class(device), ACPI_THERMAL_CLASS);
	device->driver_data = tz;
	mutex_init(&tz->lock);


	result = acpi_thermal_get_info(tz);
	if (result)
		goto free_memory;

	acpi_thermal_guess_offset(tz);

	result = acpi_thermal_register_thermal_zone(tz);
	if (result)
		goto free_memory;

	printk(KERN_INFO PREFIX "%s [%s] (%ld C)\n",
	       acpi_device_name(device), acpi_device_bid(device),
	       KELVIN_TO_CELSIUS(tz->temperature));
	goto end;

free_memory:
	kfree(tz);
end:
	return result;
}

static int acpi_thermal_remove(struct acpi_device *device, int type)
{
	struct acpi_thermal *tz = NULL;

	if (!device || !acpi_driver_data(device))
		return -EINVAL;

	tz = acpi_driver_data(device);

	acpi_thermal_unregister_thermal_zone(tz);
	mutex_destroy(&tz->lock);
	kfree(tz);
	return 0;
}

<<<<<<< HEAD
=======
#ifdef CONFIG_PM_SLEEP
>>>>>>> 985b11fa
static int acpi_thermal_resume(struct device *dev)
{
	struct acpi_thermal *tz;
	int i, j, power_state, result;

	if (!dev)
		return -EINVAL;

	tz = acpi_driver_data(to_acpi_device(dev));
	if (!tz)
		return -EINVAL;

	for (i = 0; i < ACPI_THERMAL_MAX_ACTIVE; i++) {
		if (!(&tz->trips.active[i]))
			break;
		if (!tz->trips.active[i].flags.valid)
			break;
		tz->trips.active[i].flags.enabled = 1;
		for (j = 0; j < tz->trips.active[i].devices.count; j++) {
			result = acpi_bus_update_power(
					tz->trips.active[i].devices.handles[j],
					&power_state);
			if (result || (power_state != ACPI_STATE_D0)) {
				tz->trips.active[i].flags.enabled = 0;
				break;
			}
		}
		tz->state.active |= tz->trips.active[i].flags.enabled;
	}

	acpi_thermal_check(tz);

	return AE_OK;
}
#endif

static int thermal_act(const struct dmi_system_id *d) {

	if (act == 0) {
		printk(KERN_NOTICE "ACPI: %s detected: "
			"disabling all active thermal trip points\n", d->ident);
		act = -1;
	}
	return 0;
}
static int thermal_nocrt(const struct dmi_system_id *d) {

	printk(KERN_NOTICE "ACPI: %s detected: "
		"disabling all critical thermal trip point actions.\n", d->ident);
	nocrt = 1;
	return 0;
}
static int thermal_tzp(const struct dmi_system_id *d) {

	if (tzp == 0) {
		printk(KERN_NOTICE "ACPI: %s detected: "
			"enabling thermal zone polling\n", d->ident);
		tzp = 300;	/* 300 dS = 30 Seconds */
	}
	return 0;
}
static int thermal_psv(const struct dmi_system_id *d) {

	if (psv == 0) {
		printk(KERN_NOTICE "ACPI: %s detected: "
			"disabling all passive thermal trip points\n", d->ident);
		psv = -1;
	}
	return 0;
}

static struct dmi_system_id thermal_dmi_table[] __initdata = {
	/*
	 * Award BIOS on this AOpen makes thermal control almost worthless.
	 * http://bugzilla.kernel.org/show_bug.cgi?id=8842
	 */
	{
	 .callback = thermal_act,
	 .ident = "AOpen i915GMm-HFS",
	 .matches = {
		DMI_MATCH(DMI_BOARD_VENDOR, "AOpen"),
		DMI_MATCH(DMI_BOARD_NAME, "i915GMm-HFS"),
		},
	},
	{
	 .callback = thermal_psv,
	 .ident = "AOpen i915GMm-HFS",
	 .matches = {
		DMI_MATCH(DMI_BOARD_VENDOR, "AOpen"),
		DMI_MATCH(DMI_BOARD_NAME, "i915GMm-HFS"),
		},
	},
	{
	 .callback = thermal_tzp,
	 .ident = "AOpen i915GMm-HFS",
	 .matches = {
		DMI_MATCH(DMI_BOARD_VENDOR, "AOpen"),
		DMI_MATCH(DMI_BOARD_NAME, "i915GMm-HFS"),
		},
	},
	{
	 .callback = thermal_nocrt,
	 .ident = "Gigabyte GA-7ZX",
	 .matches = {
		DMI_MATCH(DMI_BOARD_VENDOR, "Gigabyte Technology Co., Ltd."),
		DMI_MATCH(DMI_BOARD_NAME, "7ZX"),
		},
	},
	{}
};

static int __init acpi_thermal_init(void)
{
	int result = 0;

	dmi_check_system(thermal_dmi_table);

	if (off) {
		printk(KERN_NOTICE "ACPI: thermal control disabled\n");
		return -ENODEV;
	}

	result = acpi_bus_register_driver(&acpi_thermal_driver);
	if (result < 0)
		return -ENODEV;

	return 0;
}

static void __exit acpi_thermal_exit(void)
{

	acpi_bus_unregister_driver(&acpi_thermal_driver);

	return;
}

module_init(acpi_thermal_init);
module_exit(acpi_thermal_exit);<|MERGE_RESOLUTION|>--- conflicted
+++ resolved
@@ -106,13 +106,9 @@
 };
 MODULE_DEVICE_TABLE(acpi, thermal_device_ids);
 
-<<<<<<< HEAD
-static int acpi_thermal_resume(struct device *dev);
-=======
 #ifdef CONFIG_PM_SLEEP
 static int acpi_thermal_resume(struct device *dev);
 #endif
->>>>>>> 985b11fa
 static SIMPLE_DEV_PM_OPS(acpi_thermal_pm, NULL, acpi_thermal_resume);
 
 static struct acpi_driver acpi_thermal_driver = {
@@ -1047,10 +1043,7 @@
 	return 0;
 }
 
-<<<<<<< HEAD
-=======
 #ifdef CONFIG_PM_SLEEP
->>>>>>> 985b11fa
 static int acpi_thermal_resume(struct device *dev)
 {
 	struct acpi_thermal *tz;
